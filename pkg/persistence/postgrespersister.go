--- conflicted
+++ resolved
@@ -47,13 +47,8 @@
 }
 
 // SaveEvents saves events to events table in DB
-<<<<<<< HEAD
 func (p *PostgresPersister) SaveEvents(events []*model.Event) error {
-	return p.saveEventsToTable(events, "events")
-=======
-func (p *PostgresPersister) SaveEvents(events []*model.CivilEvent) error {
 	return p.saveEventsToTable(events, "event")
->>>>>>> 9c41d7cb
 }
 
 func (p *PostgresPersister) saveEventsToTable(events []*model.Event, tableName string) error {
