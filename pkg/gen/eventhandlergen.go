// Package gen contains all the components for code generation.
package gen

import (
	"errors"
	"fmt"
	"io"
	"regexp"
	"sort"
	"strings"
	"time"

	"github.com/ethereum/go-ethereum/accounts/abi"

	"github.com/joincivil/civil-events-crawler/pkg/model"
)

var (
	handlerToTemplate = map[string]TemplateData{
		"watcher": {
			tmplName: "watcher.tmpl",
			tmplVar:  watcherTmpl,
		},
		"filterer": {
			tmplName: "filterer.tmpl",
			tmplVar:  filtererTmpl,
		},
	}
)

<<<<<<< HEAD
var handlerToTemplate = map[string]TemplateData{
	"watcher": {
		tmplName: "watcher.tmpl",
		tmplVar:  watcherTmpl,
	},
	"filterer": {
		tmplName: "filterer.tmpl",
		tmplVar:  filtererTmpl,
	},
	"eventdef": {
		tmplName: "eventdef.tmpl",
		tmplVar:  eventdefTmpl,
	},
}

// ContractType is an enum for the Civil contract type
type ContractType int

// NameToContractType is a map type of readable name to a ContractType enum value
type NameToContractType map[string]ContractType

=======
>>>>>>> 9adc17e3
// TemplateData is a struct to store template information
type TemplateData struct {
	tmplName string
	tmplVar  string
}

// GenerateEventHandlers will code gen the contract event handlers for a given
// ContractType. It will output the generated code to the given io.Writer.
// Currently supports only the CivilTCR and Newsroom ContractTypes.
func GenerateEventHandlers(writer io.Writer, contractType model.ContractType, packageName string,
	handlerName string) error {

	contractSpecs, ok := model.ContractTypeToSpecs.Get(contractType)
	if !ok {
		return errors.New("Invalid ContractType")
	}

	return generateEventHandlersFromABI(writer, contractSpecs.AbiStr(), packageName,
		contractSpecs.ImportPath(), contractSpecs.TypePackage(), contractSpecs.Name(), handlerName)
}

// GenerateEventHandlersFromTemplate will code gen the contract event handlers for the
// given contract data.  It will output the generated code to the given io.Writer.
// If gofmt is true, will run go formatting on the code before output.
// packageName specifies for listener or retriever code
func GenerateEventHandlersFromTemplate(writer io.Writer, tmplData *EventHandlerContractTmplData,
	gofmt bool, handlerName string) error {
	tmpData, ok := handlerToTemplate[handlerName]
	if !ok {
		return errors.New("Invalid handlerName")
	}
	return generate(writer, tmpData.tmplName, tmpData.tmplVar, tmplData, gofmt)
}

// EventHandlerMethodParam represents a value to be passed into the
// method for starting up event handlers in a Civil smart contract.
// Maps to actions in the event handler templates.
type EventHandlerMethodParam struct {
	Type string
}

// EventHandlerTmplData represents data for an individual contract event method in a
// Civil smart contract.
// Maps to actions in the event handler templates.
type EventHandlerTmplData struct {
	EventMethod string
	EventType   string
	ParamValues []*EventHandlerMethodParam
	EventName   string
}

// EventHandlerContractTmplData represents data for a category of contract event methods.
// Maps to actions in the event handler templates.
type EventHandlerContractTmplData struct {
	PackageName         string
	AdditionalImports   []string
	ContractImportPath  string
	ContractTypePackage string
	ContractTypeName    string
	GenTime             time.Time
	EventHandlers       []*EventHandlerTmplData
}

func generateEventHandlersFromABI(writer io.Writer, _abiStr string, packageName string,
	contractImportPath string, contractTypePackage string, contractTypeName string,
	handlerName string) error {
	_abi, err := abi.JSON(strings.NewReader(_abiStr))
	if err != nil {
		return err
	}

	eventsIndex := 0
	eventHandlers := make([]*EventHandlerTmplData, len(_abi.Events))
	additionalImports := []string{}

	// Keep the event methods sorted by name
	sortedEvents := eventsToSortedEventsSlice(_abi.Events)
	for _, event := range sortedEvents {
		params := []*EventHandlerMethodParam{}
		for _, input := range event.Inputs {
			if input.Indexed {
				importName, paramType := translateType(input.Type.String())
				val := &EventHandlerMethodParam{Type: paramType}
				if importName != "" {
					additionalImports = append(additionalImports, importName)
				}
				params = append(params, val)
			}
		}
		eventHandler := &EventHandlerTmplData{
			EventName:   event.Name,
			EventMethod: cleanEventName(event.Name),
			EventType:   eventType(contractTypeName, event.Name),
			ParamValues: params,
		}

		eventHandlers[eventsIndex] = eventHandler
		eventsIndex++
	}
	contractData := &EventHandlerContractTmplData{
		PackageName:         packageName,
		AdditionalImports:   additionalImports,
		ContractImportPath:  contractImportPath,
		ContractTypePackage: contractTypePackage,
		ContractTypeName:    contractTypeName,
		GenTime:             time.Now().UTC(),
		EventHandlers:       eventHandlers,
	}
	return GenerateEventHandlersFromTemplate(writer, contractData, true, handlerName)
}

func eventType(contractTypeName string, eventName string) string {
	return fmt.Sprintf(
		"%v%v",
		contractTypeName,
		cleanEventName(eventName),
	)
}

func cleanEventName(name string) string {
	return strings.Trim(name, "_")
}

// translateType inspired by bindUnnestedTypeGo in go-ethereum/accounts/abi/bind
func translateType(stringKind string) (string, string) {
	switch {
	case strings.HasPrefix(stringKind, "address"):
		return "", "common.Address"

	case strings.HasPrefix(stringKind, "bytes"):
		parts := regexp.MustCompile(`bytes([0-9]*)`).FindStringSubmatch(stringKind)
		return "", fmt.Sprintf("[%s]byte", parts[1])

	case strings.HasPrefix(stringKind, "int") || strings.HasPrefix(stringKind, "uint"):
		parts := regexp.MustCompile(`(u)?int([0-9]*)`).FindStringSubmatch(stringKind)
		switch parts[2] {
		case "8", "16", "32", "64":
			return "", fmt.Sprintf("%sint%s", parts[1], parts[2])
		}
		return "math/big", "*big.Int"

	case strings.HasPrefix(stringKind, "bool"):
		return "", "bool"

	case strings.HasPrefix(stringKind, "string"):
		return "", "string"

	default:
		return "", stringKind
	}
}

func eventsToSortedEventsSlice(eventsMap map[string]abi.Event) []abi.Event {
	sortedEvents := make([]abi.Event, len(eventsMap))
	ind := 0
	for _, val := range eventsMap {
		sortedEvents[ind] = val
		ind++
	}
	sort.Sort(abiEventNameSort(sortedEvents))
	return sortedEvents
}

type abiEventNameSort []abi.Event

func (e abiEventNameSort) Len() int {
	return len(e)
}

func (e abiEventNameSort) Less(i, j int) bool {
	return e[i].Name < e[j].Name
}

func (e abiEventNameSort) Swap(i, j int) {
	e[i], e[j] = e[j], e[i]
}<|MERGE_RESOLUTION|>--- conflicted
+++ resolved
@@ -15,20 +15,6 @@
 	"github.com/joincivil/civil-events-crawler/pkg/model"
 )
 
-var (
-	handlerToTemplate = map[string]TemplateData{
-		"watcher": {
-			tmplName: "watcher.tmpl",
-			tmplVar:  watcherTmpl,
-		},
-		"filterer": {
-			tmplName: "filterer.tmpl",
-			tmplVar:  filtererTmpl,
-		},
-	}
-)
-
-<<<<<<< HEAD
 var handlerToTemplate = map[string]TemplateData{
 	"watcher": {
 		tmplName: "watcher.tmpl",
@@ -44,14 +30,6 @@
 	},
 }
 
-// ContractType is an enum for the Civil contract type
-type ContractType int
-
-// NameToContractType is a map type of readable name to a ContractType enum value
-type NameToContractType map[string]ContractType
-
-=======
->>>>>>> 9adc17e3
 // TemplateData is a struct to store template information
 type TemplateData struct {
 	tmplName string
