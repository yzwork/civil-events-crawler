--- conflicted
+++ resolved
@@ -134,11 +134,7 @@
 
 .PHONY: build
 build: ## Builds the code.
-<<<<<<< HEAD
-	@$(GOBUILD) ./...
-=======
-	$(GOBUILD) -o ./build/crawler cmd/crawler/crawler.go 
->>>>>>> 75c2e3d6
+	$(GOBUILD) -o ./build/crawler cmd/crawler/crawler.go
 
 .PHONY: test
 test: ## Runs unit tests and tests code coverage.
